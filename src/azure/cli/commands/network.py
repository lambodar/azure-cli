from msrest import Serializer
from .._locale import L
from azure.mgmt.network import NetworkManagementClient, NetworkManagementClientConfiguration
from azure.mgmt.network.operations import (ApplicationGatewaysOperations,
                                           ExpressRouteCircuitAuthorizationsOperations,
                                           ExpressRouteCircuitPeeringsOperations,
                                           ExpressRouteCircuitsOperations,
                                           ExpressRouteServiceProvidersOperations,
                                           LoadBalancersOperations,
                                           LocalNetworkGatewaysOperations,
                                           NetworkInterfacesOperations,
                                           NetworkSecurityGroupsOperations,
                                           PublicIPAddressesOperations,
                                           RouteTablesOperations,
                                           RoutesOperations,
                                           SecurityRulesOperations,
                                           SubnetsOperations,
                                           UsagesOperations,
                                           VirtualNetworkGatewayConnectionsOperations,
                                           VirtualNetworkGatewaysOperations,
                                           VirtualNetworksOperations)

<<<<<<< HEAD
from ._command_creation import get_service_client
from ..commands._auto_command import build_operation, LongRunningOperation, GLOBALPARAMALIASES
=======
from ._command_creation import get_mgmt_service_client
from ..commands._auto_command import build_operation, LongRunningOperation
>>>>>>> 2d6a3254
from ..commands import command, description, option

def _network_client_factory():
    return get_mgmt_service_client(NetworkManagementClient, NetworkManagementClientConfiguration)

PARAMALIASES = GLOBALPARAMALIASES.copy()
PARAMALIASES.update({
    'virtual_network_name': '--name <virtualNetworkName>',
    'load_balancer_name': '--name <loadBalancerName>'
    })

# pylint: disable=line-too-long
# Application gateways
build_operation("network appgateway",
                "application_gateways",
                _network_client_factory,
                [
                    (ApplicationGatewaysOperations.delete, LongRunningOperation(L('Deleting application gateway'), L('Application gateway deleted'))),
                    (ApplicationGatewaysOperations.get, 'ApplicationGateway'),
                    (ApplicationGatewaysOperations.list, '[ApplicationGateway]'),
                    (ApplicationGatewaysOperations.list_all, '[ApplicationGateway]'),
                    (ApplicationGatewaysOperations.start, LongRunningOperation(L('Starting application gateway'), L('Application gateway started'))),
                    (ApplicationGatewaysOperations.stop, LongRunningOperation(L('Stopping application gateway'), L('Application gateway stopped'))),
                ],
                PARAMALIASES)

# ExpressRouteCircuitAuthorizationsOperations
build_operation("network expressroutecircuitauth",
                "express_route_circuit_authorizations",
                _network_client_factory,
                [
                    (ExpressRouteCircuitAuthorizationsOperations.delete, LongRunningOperation(L('Deleting express route authorization'), L('Express route authorization deleted'))),
                    (ExpressRouteCircuitAuthorizationsOperations.get, 'ExpressRouteCircuitAuthorization'),
                    (ExpressRouteCircuitAuthorizationsOperations.list, '[ExpressRouteCircuitAuthorization]'),
                ],
                PARAMALIASES)

# ExpressRouteCircuitPeeringsOperations
build_operation("network expressroutecircuitpeering",
                "express_route_circuit_peerings",
                _network_client_factory,
                [
                    (ExpressRouteCircuitPeeringsOperations.delete, LongRunningOperation(L('Deleting express route circuit peering'), L('Express route circuit peering deleted'))),
                    (ExpressRouteCircuitPeeringsOperations.get, 'ExpressRouteCircuitPeering'),
                    (ExpressRouteCircuitPeeringsOperations.list, '[ExpressRouteCircuitPeering]'),
                ],
                PARAMALIASES)

# ExpressRouteCircuitsOperations
build_operation("network expressroutecircuit",
                "express_route_circuits",
                _network_client_factory,
                [
                    (ExpressRouteCircuitsOperations.delete, LongRunningOperation(L('Deleting express route circuit'), L('Express route circuit deleted'))),
                    (ExpressRouteCircuitsOperations.get, 'ExpressRouteCircuit'),
                    (ExpressRouteCircuitsOperations.list_arp_table, '[ExpressRouteCircuitArpTable]'),
                    (ExpressRouteCircuitsOperations.list_routes_table, '[ExpressRouteCircuitRoutesTable]'),
                    (ExpressRouteCircuitsOperations.list_stats, '[ExpressRouteCircuitStats]'),
                    (ExpressRouteCircuitsOperations.list, '[ExpressRouteCircuit]'),
                    (ExpressRouteCircuitsOperations.list_all, '[ExpressRouteCircuit]'),
                ],
                PARAMALIASES)

# ExpressRouteServiceProvidersOperations
build_operation("network expressroutesp",
                "express_route_service_providers",
                _network_client_factory,
                [
                    (ExpressRouteServiceProvidersOperations.list, '[ExpressRouteServiceProvider]'),
                ],
                PARAMALIASES)

# LoadBalancersOperations
build_operation("network lb",
                "load_balancers",
                _network_client_factory,
                [
                    (LoadBalancersOperations.delete, LongRunningOperation(L('Deleting load balancer'), L('Load balancer deleted'))),
                    (LoadBalancersOperations.get, 'LoadBalancer'),
                    (LoadBalancersOperations.list_all, '[LoadBalancer]'),
                    (LoadBalancersOperations.list, '[LoadBalancer]'),
                ],
                PARAMALIASES)

# LocalNetworkGatewaysOperations
build_operation("network localgateways",
                "local_network_gateways",
                _network_client_factory,
                [
                    (LocalNetworkGatewaysOperations.get, 'LocalNetworkGateway'),
                    (LocalNetworkGatewaysOperations.delete, LongRunningOperation(L('Deleting local network gateway'), L('Local network gateway deleted'))),
                    (LocalNetworkGatewaysOperations.list, '[LocalNetworkGateway]'),
                ],
                PARAMALIASES)


# NetworkInterfacesOperations
build_operation("network nic",
                "network_interfaces",
                _network_client_factory,
                [
                    (NetworkInterfacesOperations.delete, LongRunningOperation(L('Deleting network interface'), L('Network interface deleted'))),
                    (NetworkInterfacesOperations.get, 'NetworkInterface'),
                    (NetworkInterfacesOperations.list_virtual_machine_scale_set_vm_network_interfaces, '[NetworkInterface]'),
                    (NetworkInterfacesOperations.list_virtual_machine_scale_set_network_interfaces, '[NetworkInterface]'),
                    (NetworkInterfacesOperations.get_virtual_machine_scale_set_network_interface, 'NetworkInterface'),
                    (NetworkInterfacesOperations.list_all, '[NetworkInterface]'),
                    (NetworkInterfacesOperations.list, '[NetworkInterface]'),
                ],
                PARAMALIASES)

# NetworkSecurityGroupsOperations
build_operation("network securitygroup",
                "network_security_groups",
                _network_client_factory,
                [
                    (NetworkSecurityGroupsOperations.delete, LongRunningOperation(L('Deleting network security group'), L('Network security group deleted'))),
                    (NetworkSecurityGroupsOperations.delete, 'NetworkSecurityGroup'),
                    (NetworkSecurityGroupsOperations.list_all, '[NetworkSecurityGroup]'),
                    (NetworkSecurityGroupsOperations.list, '[NetworkSecurityGroup]'),
                ],
                PARAMALIASES)

# PublicIPAddressesOperations
build_operation("network publicipaddress",
                "public_ip_addresses",
                _network_client_factory,
                [
                    (PublicIPAddressesOperations.delete, LongRunningOperation(L('Deleting public IP address'), L('Public IP address deleted'))),
                    (PublicIPAddressesOperations.get, 'PublicIPAddress'),
                    (PublicIPAddressesOperations.list_all, '[PublicIPAddress]'),
                    (PublicIPAddressesOperations.list, '[PublicIPAddress]'),
                ],
                PARAMALIASES)

# RouteTablesOperations
build_operation("network routetable",
                "route_tables",
                _network_client_factory,
                [
                    (RouteTablesOperations.delete, LongRunningOperation(L('Deleting route table'), L('Route table deleted'))),
                    (RouteTablesOperations.get, 'RouteTable'),
                    (RouteTablesOperations.list, '[RouteTable]'),
                    (RouteTablesOperations.list_all, '[RouteTable]'),
                ],
                PARAMALIASES)

# RoutesOperations
build_operation("network routeoperation",
                "routes",
                _network_client_factory,
                [
                    (RoutesOperations.delete, LongRunningOperation(L('Deleting route'), L('Route deleted'))),
                    (RoutesOperations.get, 'Route'),
                    (RoutesOperations.list, '[Route]'),
                ],
                PARAMALIASES)

# SecurityRulesOperations
build_operation("network securityrules",
                "security_rules",
                _network_client_factory,
                [
                    (SecurityRulesOperations.delete, LongRunningOperation(L('Deleting security rule'), L('Security rule deleted'))),
                    (SecurityRulesOperations.get, 'SecurityRule'),
                    (SecurityRulesOperations.list, '[SecurityRule]'),
                ],
                PARAMALIASES)

# SubnetsOperations
build_operation("network subnet",
                "subnets",
                _network_client_factory,
                [
                    (SubnetsOperations.delete, LongRunningOperation(L('Deleting subnet'), L('Subnet deleted'))),
                    (SubnetsOperations.get, 'Subnet'),
                    (SubnetsOperations.list, '[Subnet]'),
                ],
                PARAMALIASES)

# UsagesOperations
build_operation("network usage",
                "usages",
                _network_client_factory,
                [
                    (UsagesOperations.list, '[Usage]'),
                ],
                PARAMALIASES)

# VirtualNetworkGatewayConnectionsOperations
build_operation("networ vnetgatewayconnection",
                "virtual_network_gateway_connections",
                _network_client_factory,
                [
                    (VirtualNetworkGatewayConnectionsOperations.delete, LongRunningOperation(L('Deleting virtual network gateway connection'), L('Virtual network gateway connection deleted'))),
                    (VirtualNetworkGatewayConnectionsOperations.get, 'VirtualNetworkGatewayConnection'),
                    (VirtualNetworkGatewayConnectionsOperations.get_shared_key, 'ConnectionSharedKeyResult'),
                    (VirtualNetworkGatewayConnectionsOperations.list, '[VirtualNetworkGatewayConnection]'),
                    (VirtualNetworkGatewayConnectionsOperations.reset_shared_key, 'ConnectionResetSharedKey'),
                    (VirtualNetworkGatewayConnectionsOperations.set_shared_key, 'ConnectionSharedKey'),
                ],
                PARAMALIASES)

# VirtualNetworkGatewaysOperations
build_operation("network vnetgateway",
                "virtual_network_gateways",
                _network_client_factory,
                [
                    (VirtualNetworkGatewaysOperations.delete, LongRunningOperation(L('Deleting virtual network gateway'), L('Virtual network gateway deleted'))),
                    (VirtualNetworkGatewaysOperations.get, 'VirtualNetworkGateway'),
                    (VirtualNetworkGatewaysOperations.list, '[VirtualNetworkGateway]'),
                    (VirtualNetworkGatewaysOperations.reset, 'VirtualNetworkGateway'),
                ],
                PARAMALIASES)

# VirtualNetworksOperations
build_operation("network vnet",
                "virtual_networks",
                _network_client_factory,
                [
                    (VirtualNetworksOperations.delete, LongRunningOperation(L('Deleting virtual network'), L('Virtual network deleted'))),
                    (VirtualNetworksOperations.get, 'VirtualNetwork'),
                    (VirtualNetworksOperations.list, '[VirtualNetwork]'),
                    (VirtualNetworksOperations.list_all, '[VirtualNetwork]'),
                ],
                PARAMALIASES)

@command('network vnet create')
@description(L('Create or update a virtual network (VNet)'))
@option('--resource-group -g <resourceGroup>', L('the resource group name'), required=True)
@option('--name -n <vnetName>', L('the VNet name'), required=True)
@option('--location -l <location>', L('the VNet location'), required=True)
@option('--address-space -a <vnetAddressSpace>', L('the VNet address-space in CIDR notation or multiple address-spaces, quoted and space-separated'), required=True)
@option('--dns-servers -d <dnsServers>', L('the VNet DNS servers, quoted and space-separated'))
def create_update_vnet(args, unexpected): #pylint: disable=unused-argument
    from azure.mgmt.network.models import AddressSpace, DhcpOptions, VirtualNetwork

    resource_group = args.get('resource-group')
    name = args.get('name')
    location = args.get('location')
    address_space = AddressSpace(address_prefixes=args.get('address-space').split())
    dhcp_options = DhcpOptions(dns_servers=args.get('dns-servers').split())

    vnet_settings = VirtualNetwork(location=location,
                                   address_space=address_space,
                                   dhcp_options=dhcp_options)

    op = LongRunningOperation('Creating virtual network', 'Virtual network created')
    smc = _network_client_factory()
    poller = smc.virtual_networks.create_or_update(resource_group, name, vnet_settings)
    return Serializer().serialize_data(op(poller), 'VirtualNetwork')

@command('network subnet create')
@description(L('Create or update a virtual network (VNet) subnet'))
@option('--resource-group -g <resourceGroup>', L('the the resource group name'), required=True)
@option('--name -n <subnetName>', L('the the subnet name'), required=True)
@option('--vnet -v <vnetName>', L('the name of the subnet vnet'), required=True)
@option('--address-prefix -a <addressPrefix>', L('the the address prefix in CIDR format'), required=True)
# TODO: setting the IPConfiguration fails, will contact owning team
#@option('--ip-name -ipn <name>', L('the IP address configuration name'))
#@option('--ip-private-address -ippa <ipAddress>', L('the private IP address'))
#@option('--ip-allocation-method -ipam <allocationMethod>', L('the IP address allocation method'))
#@option('--ip-public-address -ipa <ipAddress>', L('the public IP address'))
def create_update_subnet(args, unexpected): #pylint: disable=unused-argument
    from azure.mgmt.network.models import (Subnet,
                                           # TODO: setting the IPConfiguration fails
                                           #IPConfiguration,
                                          )

    resource_group = args.get('resource-group')
    vnet = args.get('vnet')
    name = args.get('name')
    address_prefix = args.get('address-prefix')
    # TODO: setting the IPConfiguration fails, will contact owning team
    #ip_name = args.get('ip-name')
    #ip_private_address = args.get('ip-private-address')
    #ip_allocation_method = args.get('ip-allocation-method')
    #ip_public_address = args.get('ip-public-address')

    # TODO: setting the IPConfiguration fails, will contact owning team
    #ip_configuration = IPConfiguration(subnet = name,
    #                                    name = ip_name,
    #                                    private_ip_address = ip_private_address,
    #                                    private_ip_allocation_method = ip_allocation_method,
    #                                    public_ip_address = ip_public_address)

    subnet_settings = Subnet(name=name,
                             address_prefix=address_prefix)
                             # TODO: setting the IPConfiguration fails, will contact owning team
                             #ip_configurations = [ip_configuration])

    op = LongRunningOperation('Creating subnet', 'Subnet created')
    smc = _network_client_factory()
    poller = smc.subnets.create_or_update(resource_group, vnet, name, subnet_settings)
    return Serializer().serialize_data(op(poller), 'Subnet')

<|MERGE_RESOLUTION|>--- conflicted
+++ resolved
@@ -20,13 +20,8 @@
                                            VirtualNetworkGatewaysOperations,
                                            VirtualNetworksOperations)
 
-<<<<<<< HEAD
-from ._command_creation import get_service_client
+from ._command_creation import get_mgmt_service_client
 from ..commands._auto_command import build_operation, LongRunningOperation, GLOBALPARAMALIASES
-=======
-from ._command_creation import get_mgmt_service_client
-from ..commands._auto_command import build_operation, LongRunningOperation
->>>>>>> 2d6a3254
 from ..commands import command, description, option
 
 def _network_client_factory():
