<<<<<<< HEAD
﻿from errno import ENOENT
from os import environ
from six import print_
=======
﻿from __future__ import print_function
from os import environ
>>>>>>> e7545ca3
from six.moves import input #pylint: disable=redefined-builtin

from azure.storage.blob import PublicAccess
from azure.mgmt.storage import StorageManagementClient, StorageManagementClientConfiguration
<<<<<<< HEAD
from azure.mgmt.storage.models import AccountType
=======
>>>>>>> e7545ca3
from azure.mgmt.storage.operations import StorageAccountsOperations

from .._argparse import IncorrectUsageError
from ..commands import command, description, option
from ._command_creation import get_mgmt_service_client, get_data_service_client
from ..commands._auto_command import build_operation
from .._locale import L


def _storage_client_factory():
    return get_mgmt_service_client(StorageManagementClient, StorageManagementClientConfiguration)

# ACCOUNT COMMANDS

build_operation('storage account',
                'storage_accounts',
                _storage_client_factory,
                [
                    (StorageAccountsOperations.check_name_availability, 'Result'),
                    (StorageAccountsOperations.delete, None),
                    (StorageAccountsOperations.get_properties, 'StorageAccount'),
                    (StorageAccountsOperations.list_keys, '[StorageAccountKeys]')
                ])

@command('storage account list')
@description(L('List storage accounts.'))
@option('--resource-group -g <resourceGroup>', L('the resource group name'))
def list_accounts(args, unexpected): #pylint: disable=unused-argument
    from azure.mgmt.storage.models import StorageAccount
    from msrestazure.azure_active_directory import UserPassCredentials
    smc = _storage_client_factory()
    group = args.get('resource-group')
    if group:
        accounts = smc.storage_accounts.list_by_resource_group(group)
    else:
        accounts = smc.storage_accounts.list()
    return list(accounts)

# TODO: update this once enums are supported in commands first-class (task #115175885)
key_values = ['key1', 'key2']
key_values_string = ' | '.join(key_values)

@command('storage account renew-keys')
@description(L('Regenerate one or both keys for a storage account.'))
@option('--resource-group -g <resourceGroup>', L('the resource group name'), required=True)
@option('--account-name -n <accountName>', L('the storage account name'), required=True)
@option('--key -y <key>', L('renew a specific key. Values {}'.format(key_values_string)))
def renew_account_keys(args, unexpected): #pylint: disable=unused-argument
    smc = _storage_client_factory()

<<<<<<< HEAD
    key_name = args.get('key')
    resource_group = args.get('resource-group')
    account_name = args.get('account-name')

    if not key_name:
        for key in key_values:
=======
    resource_group = args.get('resource-group')
    account_name = args.get('account-name')
    key_name = args.get('key')
    if key_name and key_name not in key_values:
        raise ValueError(L('Unrecognized key value: {}'.format(key_name)))
    else:
        for key in [key_name] if key_name else key_values:
>>>>>>> e7545ca3
            result = smc.storage_accounts.regenerate_key(
                resource_group_name=resource_group,
                account_name=account_name,
                key_name=key)
<<<<<<< HEAD
    elif key_name in key_values:
        result = smc.storage_accounts.regenerate_key(
            resource_group_name=resource_group,
            account_name=account_name,
            key_name=key_name)
    else:
        raise ValueError(L('Unrecognized key value: {}'.format(key_name)))
=======

>>>>>>> e7545ca3
    return result

@command('storage account usage')
@description(L('Show the current count and limit of the storage accounts under the subscription.'))
def show_account_usage(args, unexpected): #pylint: disable=unused-argument
    smc = _storage_client_factory()
    return next((x for x in smc.usage.list() if x.name.value == 'StorageAccounts'), None)

@command('storage account connection-string')
@description(L('Show the connection string for a storage account.'))
@option('--resource-group -g <resourceGroup>', L('the resource group name'), required=True)
@option('--account-name -n <accountName>', L('the storage account name'))
@option('--use-http', L('use http as the default endpoint protocol'))
def show_storage_connection_string(args, unexpected): #pylint: disable=unused-argument
    smc = _storage_client_factory()

    endpoint_protocol = 'http' if args.get('use-http') else 'https'
    storage_account = _resolve_storage_account(args)
    keys = smc.storage_accounts.list_keys(args.get('resource-group'), storage_account)

    connection_string = 'DefaultEndpointsProtocol={};AccountName={};AccountKey={}'.format(
        endpoint_protocol,
        storage_account,
        keys.key1) #pylint: disable=no-member

    return {'ConnectionString':connection_string}

<<<<<<< HEAD
# TODO: update this once enums are supported in commands first-class (task #115175885)
storage_account_types = {'Standard_LRS': AccountType.standard_lrs,
                         'Standard_ZRS': AccountType.standard_zrs,
                         'Standard_GRS': AccountType.standard_grs,
                         'Standard_RAGRS': AccountType.standard_ragrs,
                         'Premium_LRS': AccountType.premium_lrs}
storage_account_type_string = ' | '.join(storage_account_types)

@command('storage account create')
@description(L('Create a storage account.'))
@option('--resource-group -g <resourceGroup>', L('the resource group name'), required=True)
@option('--account-name -n <accountName>', L('the storage account name'), required=True)
@option('--location -l <location>',
        L('location in which to create the storage account'), required=True)
@option('--type -t <type>',
        L('Values: {}'.format(storage_account_type_string)), required=True)
@option('--tags <tags>',
        L('storage account tags. Tags are key=value pairs separated with semicolon(;)'))
def set_container(args, unexpected): #pylint: disable=unused-argument
    from azure.mgmt.storage.models import StorageAccountCreateParameters

    smc = _storage_client_factory()

    resource_group = args.get('resource-group')
    account_name = args.get('account-name')

    try:
        account_type = storage_account_types[args.get('type')] if args.get('type') else None
    except KeyError:
        raise IncorrectUsageError(L('type must be: {}'
                                    .format(storage_account_type_string)))

    tags = dict() if args.get('tags') else None
    for tag in args.get('tags').split(';'):
        tag_components = tag.split('=')
        try:
            tags[tag_components[0]] = tag_components[1]
        except IndexError:
            pass
    params = StorageAccountCreateParameters(args.get('location'),
                                            account_type,
                                            tags)

    return smc.storage_accounts.create(resource_group, account_name, params)

@command('storage account set')
@description(L('Update storage account property (only one at a time).'))
@option('--resource-group -g <resourceGroup>', L('the resource group name'), required=True)
@option('--account-name -n <accountName>', L('the storage account name'), required=True)
@option('--type -t <type>', L('Values: {}'.format(storage_account_type_string)))
@option('--tags <tags>',
        L('storage account tags. Tags are key=value pairs separated with semicolon(;)'))
@option('--custom-domain <customDomain>', L('the custom domain name'))
@option('--subdomain', L('use indirect CNAME validation'))
def set_account(args, unexpected): #pylint: disable=unused-argument
    from azure.mgmt.storage.models import StorageAccountUpdateParameters, CustomDomain

    smc = _storage_client_factory()

    resource_group = args.get('resource-group')
    account_name = args.get('account-name')
    try:
        account_type = storage_account_types[args.get('type')] if args.get('type') else None
    except KeyError:
        raise IncorrectUsageError(L('type must be: {}'
                                    .format(storage_account_type_string)))
    tags = dict() if args.get('tags') else None
    if tags:
        for tag in args.get('tags').split(';'):
            tag_components = tag.split('=')
            try:
                tags[tag_components[0]] = tag_components[1]
            except IndexError:
                pass
    domain = CustomDomain(
        args.get('custom-domain'),
        use_sub_domain=args.get('subdomain')) if args.get('custom-domain') else None
    params = StorageAccountUpdateParameters(tags, account_type, domain)

    return smc.storage_accounts.update(resource_group, account_name, params)

=======
>>>>>>> e7545ca3
# CONTAINER COMMANDS

# TODO: update this once enums are supported in commands first-class (task #115175885)
public_access_types = {'none': None,
                       'blob': PublicAccess.Blob,
                       'container': PublicAccess.Container}
public_access_string = ' | '.join(public_access_types)

@command('storage container create')
@description(L('Create a storage container.'))
@option('--container-name -c <containerName>', L('the name of the container'), required=True)
@option('--account-name -n <accountName>', L('the storage account name'))
@option('--account-key -k <accountKey>', L('the storage account key'))
@option('--connection-string -t <connectionString>', L('the storage connection string'))
<<<<<<< HEAD
@option('--public-access -p <accessType>', L('Values: {}'.format(public_access_string)))
=======
@option('--public-access -p <accessType>', 'Values: {}'.format(public_access_string))
>>>>>>> e7545ca3
def create_container(args, unexpected): #pylint: disable=unused-argument
    bbs = _get_blob_service_client(args)
    try:
        public_access = public_access_types[args.get('public-access')] \
                                            if args.get('public-access') \
                                            else None
    except KeyError:
        raise IncorrectUsageError(L('public-access must be: {}'
                                    .format(public_access_string)))

    if not bbs.create_container(args.get('container-name'), public_access=public_access):
        raise RuntimeError(L('Container creation failed.'))

@command('storage container delete')
@description(L('Delete a storage container.'))
@option('--container-name -c <containerName>', L('the name of the container'), required=True)
@option('--account-name -n <accountName>', L('the storage account name'))
@option('--account-key -k <accountKey>', L('the storage account key'))
@option('--connection-string -t <connectionString>', L('the storage connection string'))
@option('--force -f', L('supress delete confirmation prompt'))
def delete_container(args, unexpected): #pylint: disable=unused-argument
    bbs = _get_blob_service_client(args)
    container_name = args.get('container-name')
    prompt_for_delete = args.get('force') is None

    if prompt_for_delete:
        ans = input('Really delete {}? [Y/n] '.format(container_name))
        if not ans or ans[0].lower() != 'y':
            return 0

    if not bbs.delete_container(container_name):
        raise RuntimeError(L('Container deletion failed.'))

@command('storage container list')
@description(L('List storage containers.'))
@option('--account-name -n <accountName>', L('the storage account name'))
@option('--account-key -k <accountKey>', L('the storage account key'))
@option('--connection-string -t <connectionString>', L('the storage connection string'))
@option('--prefix -p <prefix>', L('container name prefix to filter by'))
def list_containers(args, unexpected): #pylint: disable=unused-argument
    bbs = _get_blob_service_client(args)
    results = bbs.list_containers(args.get('prefix'))
    return results

<<<<<<< HEAD

=======
>>>>>>> e7545ca3
@command('storage container show')
@description(L('Show details of a storage container'))
@option('--container-name -c <containerName>', L('the name of the container'), required=True)
@option('--account-name -n <accountName>', L('the storage account name'))
@option('--account-key -k <accountKey>', L('the storage account key'))
@option('--connection-string -t <connectionString>', L('the storage connection string'))
def show_container(args, unexpected): #pylint: disable=unused-argument
    bbs = _get_blob_service_client(args)
    result = bbs.get_container_properties(args.get('container-name'))
    return result

# BLOB COMMANDS
# TODO: Evaluate for removing hand-authored commands in favor of auto-commands (task ##115068835)

@command('storage blob upload-block-blob')
@description(L('Upload a block blob to a container.'))
@option('--container-name -c <containerName>', L('the name of the container'), required=True)
@option('--blob-name -bn <name>', required=True)
@option('--upload-from -uf <file>', required=True)
@option('--account-name -n <accountName>', L('the storage account name'))
@option('--account-key -k <accountKey>', L('the storage account key'))
@option('--connection-string -t <connectionString>', L('the storage connection string'))
@option('--container.public-access -cpa <accessType>', 'Values: {}'.format(public_access_string))
@option('--content.type -cst <type>')
@option('--content.disposition -csd <disposition>')
@option('--content.encoding -cse <encoding>')
@option('--content.language -csl <language>')
@option('--content.md5 -csm <md5>')
@option('--content.cache-control -cscc <cacheControl>')
def create_block_blob(args, unexpected): #pylint: disable=unused-argument
    from azure.storage.blob import ContentSettings
    bbs = _get_blob_service_client(args)
    try:
        public_access = public_access_types[args.get('public-access')] \
                                            if args.get('public-access') \
                                            else None
    except KeyError:
        raise IncorrectUsageError(L('container.public-access must be: {}'
                                    .format(public_access_string)))

    bbs.create_container(args.get('container-name'), public_access=public_access)
<<<<<<< HEAD

    # show dot indicator of upload progress (one for every 10%)
    current_progress = {'val':0}
    def update_progress(current, total):
        current_progress['val'] = _update_progress(current, total, current_progress['val'])

    print_('Uploading: ', end='', flush=True)
    try:
        blob = bbs.create_blob_from_path(
            args.get('container-name'),
            args.get('blob-name'),
            args.get('upload-from'),
            progress_callback=update_progress,
            content_settings=ContentSettings(content_type=args.get('content.type'),
                                             content_disposition=args.get('content.disposition'),
                                             content_encoding=args.get('content.encoding'),
                                             content_language=args.get('content.language'),
                                             content_md5=args.get('content.md5'),
                                             cache_control=args.get('content.cache-control'))
            )
    except OSError as ex:
        if ex.errno == ENOENT:
            print_(' ERROR: {}'.format(ex))
            return
        else:
            raise

    print_(' Done!')
    return blob
=======

    return bbs.create_blob_from_path(
        args.get('container-name'),
        args.get('blob-name'),
        args.get('upload-from'),
        progress_callback=_update_progress,
        content_settings=ContentSettings(content_type=args.get('content.type'),
                                         content_disposition=args.get('content.disposition'),
                                         content_encoding=args.get('content.encoding'),
                                         content_language=args.get('content.language'),
                                         content_md5=args.get('content.md5'),
                                         cache_control=args.get('content.cache-control'))
        )
>>>>>>> e7545ca3

@command('storage blob list')
@command(L('List all blobs in a container.'))
@option('--container-name -c <containerName>', L('the name of the container'), required=True)
@option('--account-name -n <accountName>', L('the storage account name'))
@option('--account-key -k <accountKey>', L('the storage account key'))
@option('--connection-string -t <connectionString>', L('the storage connection string'))
@option('--prefix -p <prefix>', L('blob name prefix to filter by'))
def list_blobs(args, unexpected): #pylint: disable=unused-argument
    bbs = _get_blob_service_client(args)
    blobs = bbs.list_blobs(args.get('container-name'),
                           prefix=args.get('prefix'))
    return list(blobs.items)

@command('storage blob delete')
@description(L('Delete a blob from a container.'))
@option('--container-name -c <containerName>', L('the name of the container'), required=True)
@option('--blob-name -bn <name>', L('the name of the blob'), required=True)
<<<<<<< HEAD
@option('--account-name -n <accountName>', L('the storage account name'))
@option('--account-key -k <accountKey>', L('the storage account key'))
@option('--connection-string -t <connectionString>', L('the storage connection string'))
=======
>>>>>>> e7545ca3
def delete_blob(args, unexpected): #pylint: disable=unused-argument
    bbs = _get_blob_service_client(args)
    return bbs.delete_blob(args.get('container-name'), args.get('blob-name'))

@command('storage blob show')
@description(L('Show properties of the specified blob.'))
@option('--container-name -c <containerName>', L('the name of the container'), required=True)
@option('--blob-name -bn <name>', L('the name of the blob'), required=True)
<<<<<<< HEAD
@option('--account-name -n <accountName>', L('the storage account name'))
@option('--account-key -k <accountKey>', L('the storage account key'))
@option('--connection-string -t <connectionString>', L('the storage connection string'))
=======
>>>>>>> e7545ca3
def show_blob(args, unexpected): #pylint: disable=unused-argument
    bbs = _get_blob_service_client(args)
    return bbs.get_blob_properties(args.get('container-name'), args.get('blob-name'))

@command('storage blob download')
@description(L('Download the specified blob.'))
@option('--container-name -c <containerName>', L('the name of the container'), required=True)
@option('--blob-name -bn <name>', L('the name of the blob'), required=True)
@option('--download-to -dt <path>', L('the file path to download to'), required=True)
<<<<<<< HEAD
@option('--account-name -n <accountName>', L('the storage account name'))
@option('--account-key -k <accountKey>', L('the storage account key'))
@option('--connection-string -t <connectionString>', L('the storage connection string'))
=======
>>>>>>> e7545ca3
def download_blob(args, unexpected): #pylint: disable=unused-argument
    bbs = _get_blob_service_client(args)
    container_name = args.get('container-name')
    blob_name = args.get('blob-name')
    download_to = args.get('download-to')

    # show dot indicator of download progress (one for every 10%)
<<<<<<< HEAD
    current_progress = {'val':0}
    def update_progress(current, total):
        current_progress['val'] = _update_progress(current, total, current_progress['val'])

    print_('Downloading: ', end='', flush=True)
    bbs.get_blob_to_path(container_name,
                         blob_name,
                         download_to,
                         progress_callback=update_progress)
    print_(' Done!')

# SHARE COMMANDS

@command('storage share exists')
@description(L('Query if a file share exists.'))
@option('--share-name -s <shareName>', L('the file share name'), required=True)
@option('--account-name -n <accountName>', L('the storage account name'))
@option('--account-key -k <accountKey>', L('the storage account key'))
@option('--connection-string -t <connectionString>', L('the storage connection string'))
def exist_share(args, unexpected): #pylint: disable=unused-argument
    fsc = _get_file_service_client(args)
    return str(fsc.exists(share_name=args.get('share-name')))

@command('storage share list')
@description(L('List file shares.'))
@option('--account-name -n <accountName>', L('the storage account name'))
@option('--account-key -k <accountKey>', L('the storage account key'))
@option('--connection-string -t <connectionString>', L('the storage connection string'))
@option('--prefix -p <prefix>', L('share name prefix to filter by'))
def list_shares(args, unexpected): #pylint: disable=unused-argument
    fsc = _get_file_service_client(args)
    return fsc.list_shares(prefix=args.get('prefix'))

@command('storage share create')
@description(L('Create a new file share.'))
@option('--share-name -s <shareName>', L('the file share name'), required=True)
@option('--account-name -n <accountName>', L('the storage account name'))
@option('--account-key -k <accountKey>', L('the storage account key'))
@option('--connection-string -t <connectionString>', L('the storage connection string'))
def create_share(args, unexpected): #pylint: disable=unused-argument
    fsc = _get_file_service_client(args)
    if not fsc.create_share(args.get('share-name')):
        raise RuntimeError(L('Share creation failed.'))

@command('storage share delete')
@description(L('Create a new file share.'))
@option('--share-name -s <shareName>', L('the file share name'), required=True)
@option('--account-name -n <accountName>', L('the storage account name'))
@option('--account-key -k <accountKey>', L('the storage account key'))
@option('--connection-string -t <connectionString>', L('the storage connection string'))
def delete_share(args, unexpected): #pylint: disable=unused-argument
    fsc = _get_file_service_client(args)
    if not fsc.delete_share(args.get('share-name')):
        raise RuntimeError(L('Share deletion failed.'))

# DIRECTORY COMMANDS

@command('storage directory exists')
@description(L('Query if a directory exists.'))
@option('--share-name -s <shareName>', L('the file share name'), required=True)
@option('--directory-name -d <directoryName>', L('the directory name'), required=True)
@option('--account-name -n <accountName>', L('the storage account name'))
@option('--account-key -k <accountKey>', L('the storage account key'))
@option('--connection-string -t <connectionString>', L('the storage connection string'))
def exist_directory(args, unexpected): #pylint: disable=unused-argument
    fsc = _get_file_service_client(args)
    return str(fsc.exists(share_name=args.get('share-name'),
                          directory_name=args.get('directory-name')))

@command('storage directory list')
@description(L('List files and directories within a share.'))
@option('--share-name -s <shareName>', L('the file share name'), required=True)
@option('--directory-name -d <directoryName>', L('directory to examine (default: all)'))
@option('--account-name -n <accountName>', L('the storage account name'))
@option('--account-key -k <accountKey>', L('the storage account key'))
@option('--connection-string -t <connectionString>', L('the storage connection string'))
def list_directories(args, unexpected): #pylint: disable=unused-argument
    fsc = _get_file_service_client(args)
    return fsc.list_directories_and_files(
        args.get('share-name'),
        directory_name=args.get('directory-name'))

@command('storage directory create')
@description(L('Create a directory within a share.'))
@option('--share-name -s <shareName>', L('the file share name'), required=True)
@option('--directory-name -d <directoryName>', L('the directory to create'), required=True)
@option('--account-name -n <accountName>', L('the storage account name'))
@option('--account-key -k <accountKey>', L('the storage account key'))
@option('--connection-string -t <connectionString>', L('the storage connection string'))
def create_directory(args, unexpected): #pylint: disable=unused-argument
    fsc = _get_file_service_client(args)
    if not fsc.create_directory(
            share_name=args.get('share-name'),
            directory_name=args.get('directory-name')):
        raise RuntimeError(L('Directory creation failed.'))

@command('storage directory delete')
@description(L('Delete a directory within a share.'))
@option('--share-name -s <shareName>', L('the file share name'), required=True)
@option('--directory-name -d <directoryName>', L('the directory to delete'), required=True)
@option('--account-name -n <accountName>', L('the storage account name'))
@option('--account-key -k <accountKey>', L('the storage account key'))
@option('--connection-string -t <connectionString>', L('the storage connection string'))
def delete_directory(args, unexpected): #pylint: disable=unused-argument
    fsc = _get_file_service_client(args)
    if not fsc.delete_directory(
            share_name=args.get('share-name'),
            directory_name=args.get('directory-name')):
        raise RuntimeError(L('Directory deletion failed.'))

# FILE COMMANDS

@command('storage file exists')
@description(L('Query if a file exists.'))
@option('--share-name -s <shareName>', L('the file share name'), required=True)
@option('--directory-name -d <directoryName>', L('the directory to delete'), required=True)
@option('--file-name -f <fileName>', L('the file name'), required=True)
@option('--account-name -n <accountName>', L('the storage account name'))
@option('--account-key -k <accountKey>', L('the storage account key'))
@option('--connection-string -t <connectionString>', L('the storage connection string'))
def exist_file(args, unexpected): #pylint: disable=unused-argument
    fsc = _get_file_service_client(args)
    return str(fsc.exists(share_name=args.get('share-name'),
                          directory_name=args.get('directory-name'),
                          file_name=args.get('file-name')))

@command('storage file upload')
@option('--share-name -s <shareName>', L('the file share name'), required=True)
@option('--file-name -f <fileName>', L('the file name'), required=True)
@option('--local-file-name -lfn <path>', L('the path to the local file'), required=True)
@option('--directory-name -d <directoryName>', L('the directory name'), required=True)
@option('--account-name -n <accountName>', L('the storage account name'))
@option('--account-key -k <accountKey>', L('the storage account key'))
@option('--container-name -c <containerName>', L('the name of the container'), required=True)
def storage_file_upload(args, unexpected): #pylint: disable=unused-argument
    fsc = _get_file_service_client(args)
    if not fsc.create_file_from_path(args.get('share-name'),
                                     args.get('directory-name'),
                                     args.get('file-name'),
                                     args.get('local-file-name')):
        raise RuntimeError(L('File upload failed.'))

@command('storage file delete')
@option('--share-name -s <shareName>', L('the file share name'), required=True)
@option('--file-name -f <fileName>', L('the file name'), required=True)
@option('--directory-name -d <directoryName>', L('the directory name'), required=True)
@option('--account-name -n <accountName>', L('the storage account name'))
@option('--account-key -k <accountKey>', L('the storage account key'))
@option('--container-name -c <containerName>', L('the name of the container'), required=True)
def storage_file_delete(args, unexpected): #pylint: disable=unused-argument
    fsc = _get_file_service_client(args)
    if not fsc.delete_file(args.get('share-name'),
                    args.get('directory-name'),
                    args.get('file-name')):
        raise RuntimeError(L('File deletion failed.'))
=======
    bbs.get_blob_to_path(container_name,
                         blob_name,
                         download_to,
                         progress_callback=_update_progress)

# FILE COMMANDS

@command('storage file create')
@option('--share-name -sn <setting>', required=True)
@option('--file-name -fn <setting>', required=True)
@option('--local-file-name -lfn <setting>', required=True)
@option('--directory-name -dn <setting>')
@option('--account-name -n <accountName>', L('the storage account name'))
@option('--account-key -k <accountKey>', L('the storage account key'))
@option('--container-name -c <containerName>', L('the name of the container'), required=True)
def storage_file_create(args, unexpected): #pylint: disable=unused-argument
    fsc = _get_file_service_client(args)
    fsc.create_file_from_path(args.get('share-name'),
                              args.get('directory-name'),
                              args.get('file-name'),
                              args.get('local-file-name'))
>>>>>>> e7545ca3

# HELPER METHODS

def _get_blob_service_client(args):
    from azure.storage.blob import BlockBlobService
    return get_data_service_client(BlockBlobService,
                                   _resolve_storage_account(args),
                                   _resolve_storage_account_key(args),
                                   _resolve_connection_string(args))

def _get_file_service_client(args):
    from azure.storage.file import FileService
    return get_data_service_client(FileService,
                                   _resolve_storage_account(args),
                                   _resolve_storage_account_key(args),
                                   _resolve_connection_string(args))

# TODO: Remove once these parameters are supported first-class by @option (task #116054675)
def _resolve_storage_account(args):
    return args.get('account-name') or environ.get('AZURE_STORAGE_ACCOUNT')

def _resolve_storage_account_key(args):
    return args.get('account-key') or environ.get('AZURE_STORAGE_ACCESS_KEY')

def _resolve_connection_string(args):
    return args.get('connection-string') or environ.get('AZURE_STORAGE_CONNECTION_STRING')

<<<<<<< HEAD
def _update_progress(current, total, current_progress):
    if total:
        steps = 10
        num_steps = int(current * steps / total) - current_progress
        print_('.' * num_steps, end='', flush=True)
        return current_progress + num_steps
=======
def _update_progress(current, total):
    if total:
        message = 'Percent complete: %'
        num_format = 'xxx.x'
        num_decimals = len(num_format.split('.', maxsplit=1)[1]) if '.' in num_format else 0
        format_string = '{:.%sf}' % num_decimals
        percent_done = format_string.format(current * 100 / total)
        padding = len(num_format) - len(percent_done)
        message += (' ' * padding) + percent_done
        print('\b' * len(message) + message, end='', flush=True)
>>>>>>> e7545ca3
<|MERGE_RESOLUTION|>--- conflicted
+++ resolved
@@ -1,19 +1,10 @@
-<<<<<<< HEAD
-﻿from errno import ENOENT
-from os import environ
-from six import print_
-=======
 ﻿from __future__ import print_function
 from os import environ
->>>>>>> e7545ca3
 from six.moves import input #pylint: disable=redefined-builtin
 
 from azure.storage.blob import PublicAccess
 from azure.mgmt.storage import StorageManagementClient, StorageManagementClientConfiguration
-<<<<<<< HEAD
 from azure.mgmt.storage.models import AccountType
-=======
->>>>>>> e7545ca3
 from azure.mgmt.storage.operations import StorageAccountsOperations
 
 from .._argparse import IncorrectUsageError
@@ -64,14 +55,6 @@
 def renew_account_keys(args, unexpected): #pylint: disable=unused-argument
     smc = _storage_client_factory()
 
-<<<<<<< HEAD
-    key_name = args.get('key')
-    resource_group = args.get('resource-group')
-    account_name = args.get('account-name')
-
-    if not key_name:
-        for key in key_values:
-=======
     resource_group = args.get('resource-group')
     account_name = args.get('account-name')
     key_name = args.get('key')
@@ -79,22 +62,11 @@
         raise ValueError(L('Unrecognized key value: {}'.format(key_name)))
     else:
         for key in [key_name] if key_name else key_values:
->>>>>>> e7545ca3
             result = smc.storage_accounts.regenerate_key(
                 resource_group_name=resource_group,
                 account_name=account_name,
                 key_name=key)
-<<<<<<< HEAD
-    elif key_name in key_values:
-        result = smc.storage_accounts.regenerate_key(
-            resource_group_name=resource_group,
-            account_name=account_name,
-            key_name=key_name)
-    else:
-        raise ValueError(L('Unrecognized key value: {}'.format(key_name)))
-=======
-
->>>>>>> e7545ca3
+
     return result
 
 @command('storage account usage')
@@ -122,7 +94,6 @@
 
     return {'ConnectionString':connection_string}
 
-<<<<<<< HEAD
 # TODO: update this once enums are supported in commands first-class (task #115175885)
 storage_account_types = {'Standard_LRS': AccountType.standard_lrs,
                          'Standard_ZRS': AccountType.standard_zrs,
@@ -204,8 +175,6 @@
 
     return smc.storage_accounts.update(resource_group, account_name, params)
 
-=======
->>>>>>> e7545ca3
 # CONTAINER COMMANDS
 
 # TODO: update this once enums are supported in commands first-class (task #115175885)
@@ -220,11 +189,7 @@
 @option('--account-name -n <accountName>', L('the storage account name'))
 @option('--account-key -k <accountKey>', L('the storage account key'))
 @option('--connection-string -t <connectionString>', L('the storage connection string'))
-<<<<<<< HEAD
 @option('--public-access -p <accessType>', L('Values: {}'.format(public_access_string)))
-=======
-@option('--public-access -p <accessType>', 'Values: {}'.format(public_access_string))
->>>>>>> e7545ca3
 def create_container(args, unexpected): #pylint: disable=unused-argument
     bbs = _get_blob_service_client(args)
     try:
@@ -269,10 +234,7 @@
     results = bbs.list_containers(args.get('prefix'))
     return results
 
-<<<<<<< HEAD
-
-=======
->>>>>>> e7545ca3
+
 @command('storage container show')
 @description(L('Show details of a storage container'))
 @option('--container-name -c <containerName>', L('the name of the container'), required=True)
@@ -314,37 +276,6 @@
                                     .format(public_access_string)))
 
     bbs.create_container(args.get('container-name'), public_access=public_access)
-<<<<<<< HEAD
-
-    # show dot indicator of upload progress (one for every 10%)
-    current_progress = {'val':0}
-    def update_progress(current, total):
-        current_progress['val'] = _update_progress(current, total, current_progress['val'])
-
-    print_('Uploading: ', end='', flush=True)
-    try:
-        blob = bbs.create_blob_from_path(
-            args.get('container-name'),
-            args.get('blob-name'),
-            args.get('upload-from'),
-            progress_callback=update_progress,
-            content_settings=ContentSettings(content_type=args.get('content.type'),
-                                             content_disposition=args.get('content.disposition'),
-                                             content_encoding=args.get('content.encoding'),
-                                             content_language=args.get('content.language'),
-                                             content_md5=args.get('content.md5'),
-                                             cache_control=args.get('content.cache-control'))
-            )
-    except OSError as ex:
-        if ex.errno == ENOENT:
-            print_(' ERROR: {}'.format(ex))
-            return
-        else:
-            raise
-
-    print_(' Done!')
-    return blob
-=======
 
     return bbs.create_blob_from_path(
         args.get('container-name'),
@@ -358,7 +289,6 @@
                                          content_md5=args.get('content.md5'),
                                          cache_control=args.get('content.cache-control'))
         )
->>>>>>> e7545ca3
 
 @command('storage blob list')
 @command(L('List all blobs in a container.'))
@@ -377,12 +307,9 @@
 @description(L('Delete a blob from a container.'))
 @option('--container-name -c <containerName>', L('the name of the container'), required=True)
 @option('--blob-name -bn <name>', L('the name of the blob'), required=True)
-<<<<<<< HEAD
-@option('--account-name -n <accountName>', L('the storage account name'))
-@option('--account-key -k <accountKey>', L('the storage account key'))
-@option('--connection-string -t <connectionString>', L('the storage connection string'))
-=======
->>>>>>> e7545ca3
+@option('--account-name -n <accountName>', L('the storage account name'))
+@option('--account-key -k <accountKey>', L('the storage account key'))
+@option('--connection-string -t <connectionString>', L('the storage connection string'))
 def delete_blob(args, unexpected): #pylint: disable=unused-argument
     bbs = _get_blob_service_client(args)
     return bbs.delete_blob(args.get('container-name'), args.get('blob-name'))
@@ -391,12 +318,9 @@
 @description(L('Show properties of the specified blob.'))
 @option('--container-name -c <containerName>', L('the name of the container'), required=True)
 @option('--blob-name -bn <name>', L('the name of the blob'), required=True)
-<<<<<<< HEAD
-@option('--account-name -n <accountName>', L('the storage account name'))
-@option('--account-key -k <accountKey>', L('the storage account key'))
-@option('--connection-string -t <connectionString>', L('the storage connection string'))
-=======
->>>>>>> e7545ca3
+@option('--account-name -n <accountName>', L('the storage account name'))
+@option('--account-key -k <accountKey>', L('the storage account key'))
+@option('--connection-string -t <connectionString>', L('the storage connection string'))
 def show_blob(args, unexpected): #pylint: disable=unused-argument
     bbs = _get_blob_service_client(args)
     return bbs.get_blob_properties(args.get('container-name'), args.get('blob-name'))
@@ -406,12 +330,9 @@
 @option('--container-name -c <containerName>', L('the name of the container'), required=True)
 @option('--blob-name -bn <name>', L('the name of the blob'), required=True)
 @option('--download-to -dt <path>', L('the file path to download to'), required=True)
-<<<<<<< HEAD
-@option('--account-name -n <accountName>', L('the storage account name'))
-@option('--account-key -k <accountKey>', L('the storage account key'))
-@option('--connection-string -t <connectionString>', L('the storage connection string'))
-=======
->>>>>>> e7545ca3
+@option('--account-name -n <accountName>', L('the storage account name'))
+@option('--account-key -k <accountKey>', L('the storage account key'))
+@option('--connection-string -t <connectionString>', L('the storage connection string'))
 def download_blob(args, unexpected): #pylint: disable=unused-argument
     bbs = _get_blob_service_client(args)
     container_name = args.get('container-name')
@@ -419,17 +340,10 @@
     download_to = args.get('download-to')
 
     # show dot indicator of download progress (one for every 10%)
-<<<<<<< HEAD
-    current_progress = {'val':0}
-    def update_progress(current, total):
-        current_progress['val'] = _update_progress(current, total, current_progress['val'])
-
-    print_('Downloading: ', end='', flush=True)
     bbs.get_blob_to_path(container_name,
                          blob_name,
                          download_to,
-                         progress_callback=update_progress)
-    print_(' Done!')
+                         progress_callback=_update_progress)
 
 # SHARE COMMANDS
 
@@ -575,29 +489,6 @@
                     args.get('directory-name'),
                     args.get('file-name')):
         raise RuntimeError(L('File deletion failed.'))
-=======
-    bbs.get_blob_to_path(container_name,
-                         blob_name,
-                         download_to,
-                         progress_callback=_update_progress)
-
-# FILE COMMANDS
-
-@command('storage file create')
-@option('--share-name -sn <setting>', required=True)
-@option('--file-name -fn <setting>', required=True)
-@option('--local-file-name -lfn <setting>', required=True)
-@option('--directory-name -dn <setting>')
-@option('--account-name -n <accountName>', L('the storage account name'))
-@option('--account-key -k <accountKey>', L('the storage account key'))
-@option('--container-name -c <containerName>', L('the name of the container'), required=True)
-def storage_file_create(args, unexpected): #pylint: disable=unused-argument
-    fsc = _get_file_service_client(args)
-    fsc.create_file_from_path(args.get('share-name'),
-                              args.get('directory-name'),
-                              args.get('file-name'),
-                              args.get('local-file-name'))
->>>>>>> e7545ca3
 
 # HELPER METHODS
 
@@ -625,14 +516,6 @@
 def _resolve_connection_string(args):
     return args.get('connection-string') or environ.get('AZURE_STORAGE_CONNECTION_STRING')
 
-<<<<<<< HEAD
-def _update_progress(current, total, current_progress):
-    if total:
-        steps = 10
-        num_steps = int(current * steps / total) - current_progress
-        print_('.' * num_steps, end='', flush=True)
-        return current_progress + num_steps
-=======
 def _update_progress(current, total):
     if total:
         message = 'Percent complete: %'
@@ -642,5 +525,4 @@
         percent_done = format_string.format(current * 100 / total)
         padding = len(num_format) - len(percent_done)
         message += (' ' * padding) + percent_done
-        print('\b' * len(message) + message, end='', flush=True)
->>>>>>> e7545ca3
+        print('\b' * len(message) + message, end='', flush=True)