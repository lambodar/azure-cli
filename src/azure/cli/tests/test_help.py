<<<<<<< HEAD
if False:
    import unittest
    from six import StringIO

    from azure.cli.parser import ArgumentParser, IncorrectUsageError
    from azure.cli.commands import command, description, option
    import azure.cli._help_files
    import logging
    import mock
    import azure.cli._util as util
    from azure.cli._help import HelpAuthoringException

    class Test_argparse(unittest.TestCase):
        @classmethod
        def setUpClass(cls):
            # Ensure initialization has occurred correctly
            import azure.cli.main
            logging.basicConfig(level=logging.DEBUG)

        @classmethod
        def tearDownClass(cls):
            logging.shutdown()

        def test_help_param(self):
            p = ArgumentParser('test')
            p.add_command(lambda a, b: (a, b),
                          'n1',
                          args=[('--arg -a', '', False, None),
                                ('-b <v>', '', False, None)])

            cmd_result = p.execute('n1 -h'.split())
            self.assertIsNone(cmd_result.result)

            cmd_result = p.execute('n1 --help'.split())
            self.assertIsNone(cmd_result.result)

        def test_help_plain_short_description(self):
            p = ArgumentParser('test')
            p.add_command(lambda a, b: (a, b),
                          'n1',
                          'the description',
                          args=[('--arg -a', '', False, None), ('-b <v>', '', False, None)])

            io = StringIO()
            cmd_result = p.execute('n1 -h'.split(), out=io)
            self.assertIsNone(cmd_result.result)
            self.assertEqual(True, 'n1: the description' in io.getvalue())
            io.close()

        def test_help_plain_long_description(self):
            p = ArgumentParser('test')
            def fn(a, b):
                '''
                long description
                '''
            p.add_command(fn,
                          'n1',
                          args=[('--arg -a', '', False, None), ('-b <v>', '', False, None)])

            io = StringIO()
            cmd_result = p.execute('n1 -h'.split(), out=io)
            self.assertIsNone(cmd_result.result)
            self.assertEqual(True, io.getvalue().startswith('\nCommand\nn1\n    long description'))
            io.close()

        def test_help_long_description_and_short_description(self):
            p = ArgumentParser('test')
            def fn(a, b):
                '''
                long description
                '''
            p.add_command(fn,
                          'n1',
                          'short description',
                          args=[('--arg -a', '', False, None), ('-b <v>', '', False, None)])

            io = StringIO()
            cmd_result = p.execute('n1 -h'.split(), out=io)
            self.assertIsNone(cmd_result.result)
            self.assertEqual(True, io.getvalue().startswith('\nCommand\nn1: short description\n    long description'))
            io.close()

        def test_help_docstring_description_overrides_short_description(self):
            p = ArgumentParser('test')
            def fn(a, b):
                '''
                short-summary: docstring summary
                '''
            p.add_command(fn,
                          'n1',
                          'short description',
                          args=[('--arg -a', '', False, None), ('-b <v>', '', False, None)])

            io = StringIO()
            cmd_result = p.execute('n1 -h'.split(), out=io)
            self.assertIsNone(cmd_result.result)
            self.assertEqual(True, 'n1: docstring summary' in io.getvalue())
            io.close()

        def test_help_long_description_multi_line(self):
            p = ArgumentParser('test')
            def fn(a, b):
                '''
                long-summary: |
                    line1
                    line2
                '''
            p.add_command(fn,
                          'n1',
                          args=[('--arg -a', '', False, None), ('-b <v>', '', False, None)])

            io = StringIO()
            cmd_result = p.execute('n1 -h'.split(), out=io)
            self.assertIsNone(cmd_result.result)
            print('VALUE: ' + io.getvalue())

            self.assertEqual(True, io.getvalue().startswith('\nCommand\nn1\n    line1\n    line2'))
            io.close()

        def test_help_params_documentations(self):
            p = ArgumentParser('test')
            def fn(a, b):
                '''
                parameters: 
                  - name: --foobar/-fb
                    type: string
                    required: false
                    short-summary: one line partial sentence
                    long-summary: text, markdown, etc.
                    populator-commands: 
                        - az vm list
                        - default
                  - name: --foobar2/-fb2
                    type: string
                    required: true
                    short-summary: one line partial sentence
                    long-summary: paragraph(s)
                '''
            p.add_command(fn,
                          'n1',
                          args=[('--foobar -fb <v>', 'the foobar', False, None),
                                ('--foobar2 -fb2 <v>', 'the foobar2', True, None),
                                ('--foobar3 -fb3 <v>', 'the foobar3', False, None)])

            io = StringIO()
            cmd_result = p.execute('n1 -h'.split(), out=io)
            self.assertIsNone(cmd_result.result)
            s = '''
    Command
=======
from __future__ import print_function
import unittest
import logging
import mock
import sys
from six import StringIO

from azure.cli._logging import logger
from azure.cli.parser import AzCliCommandParser
from azure.cli.application import Application, Configuration
from azure.cli.commands import CommandTable
import azure.cli._help_files
import azure.cli._util as util
from azure.cli._help import HelpAuthoringException

io = {}
def redirect_io(func):
    def wrapper(self):
        global io
        old_stdout = sys.stdout
        old_stderr = sys.stderr
        sys.stdout = sys.stderr = io = StringIO()
        func(self)
        io.close()
        sys.stdout = old_stdout
        sys.stderr = old_stderr
    return wrapper

class Test_argparse(unittest.TestCase):
    @classmethod
    def setUpClass(cls):
        # Ensure initialization has occurred correctly
        import azure.cli.main
        logging.basicConfig(level=logging.DEBUG)

    @classmethod
    def tearDownClass(cls):
        logging.shutdown()

    @redirect_io
    def test_help_param(self):
        def test_handler(args):
            pass

        cmd_table = {
            test_handler: {
                'name': 'n1',
                'arguments': [
                    {'name': '--arg -a', 'required': False},
                    {'name': '-b', 'required': False}
                    ]
                }
            }
        config = Configuration([])
        config.get_command_table = lambda: cmd_table
        app = Application(config)

        with self.assertRaises(SystemExit):
            app.execute('n1 -h'.split())

        with self.assertRaises(SystemExit):
            app.execute('n1 --help'.split())

    @redirect_io
    def test_help_plain_short_description(self):
        app = Application(Configuration([]))
        def test_handler(args):
            pass

        cmd_table = {
            test_handler: {
                'name': 'n1',
                'description': 'the description',
                'arguments': [
                    {'name': '--arg -a', 'required': False},
                    {'name': '-b', 'required': False}
                    ]
                }
            }
        config = Configuration([])
        config.get_command_table = lambda: cmd_table
        app = Application(config)

        with self.assertRaises(SystemExit):
            app.execute('n1 -h'.split())
        self.assertEqual(True, 'n1: the description' in io.getvalue())

    @redirect_io
    def test_help_plain_long_description(self):
        app = Application(Configuration([]))
        def test_handler(args):
            pass

        cmd_table = {
            test_handler: {
                'name': 'n1',
                'help_file': 'long description',
                'arguments': [
                    {'name': '--arg -a', 'required': False},
                    {'name': '-b', 'required': False}
                    ]
                }
            }
        config = Configuration([])
        config.get_command_table = lambda: cmd_table
        app = Application(config)

        with self.assertRaises(SystemExit):
            app.execute('n1 -h'.split())
        self.assertEqual(True, io.getvalue().startswith('\nCommand\n    n1\n        long description'))

    @redirect_io
    def test_help_long_description_and_short_description(self):
        app = Application(Configuration([]))
        def test_handler(args):
            pass

        cmd_table = {
            test_handler: {
                'name': 'n1',
                'description': 'short description',
                'help_file': 'long description',
                'arguments': [
                    {'name': '--arg -a', 'required': False},
                    {'name': '-b', 'required': False}
                    ]
                }
            }
        config = Configuration([])
        config.get_command_table = lambda: cmd_table
        app = Application(config)

        with self.assertRaises(SystemExit):
            app.execute('n1 -h'.split())
        self.assertEqual(True, io.getvalue().startswith('\nCommand\n    n1: short description\n        long description'))

    @redirect_io
    def test_help_docstring_description_overrides_short_description(self):
        app = Application(Configuration([]))
        def test_handler(args):
            pass

        cmd_table = {
            test_handler: {
                'name': 'n1',
                'description': 'short description',
                'help_file': 'short-summary: docstring summary',
                'arguments': [
                    {'name': '--arg -a', 'required': False},
                    {'name': '-b', 'required': False}
                    ]
                }
            }
        config = Configuration([])
        config.get_command_table = lambda: cmd_table
        app = Application(config)

        with self.assertRaises(SystemExit):
            app.execute('n1 -h'.split())
        self.assertEqual(True, 'n1: docstring summary' in io.getvalue())

    @redirect_io
    def test_help_long_description_multi_line(self):
        app = Application(Configuration([]))
        def test_handler(args):
            pass

        cmd_table = {
            test_handler: {
                'name': 'n1',
                'help_file': '''
                    long-summary: |
                        line1
                        line2
                    ''',
                'arguments': [
                    {'name': '--arg -a', 'required': False},
                    {'name': '-b', 'required': False}
                    ]
                }
            }
        config = Configuration([])
        config.get_command_table = lambda: cmd_table
        app = Application(config)

        with self.assertRaises(SystemExit):
            app.execute('n1 -h'.split())

        self.assertEqual(True, io.getvalue().startswith('\nCommand\n    n1\n        line1\n        line2'))

    @redirect_io
    @mock.patch('azure.cli.application.Application.register', return_value=None)
    def test_help_params_documentations(self, _):
        app = Application(Configuration([]))
        def test_handler(args):
            pass

        cmd_table = {
            test_handler: {
                'name': 'n1',
                'help_file': '''
                    parameters: 
                      - name: --foobar -fb
                        type: string
                        required: false
                        short-summary: one line partial sentence
                        long-summary: text, markdown, etc.
                        populator-commands: 
                            - az vm list
                            - default
                      - name: --foobar2 -fb2
                        type: string
                        required: true
                        short-summary: one line partial sentence
                        long-summary: paragraph(s)
                    ''',
                'arguments': [
                    {'name': '--foobar -fb', 'required': False},
                    {'name': '--foobar2 -fb2', 'required': True},
                    {'name': '--foobar3 -fb3', 'required': False, 'help': 'the foobar3'}
                    ]
                }
            }
        config = Configuration([])
        config.get_command_table = lambda: cmd_table
        app = Application(config)

        with self.assertRaises(SystemExit):
            app.execute('n1 -h'.split())
        s = '''
Command
>>>>>>> 193005f4
    n1

Arguments
    --foobar2 -fb2 [Required]: one line partial sentence
        paragraph(s)
    --foobar -fb             : one line partial sentence
        text, markdown, etc.

        Values from: az vm list, default
    --foobar3 -fb3           : the foobar3
    --help -h                : show this help message and exit
'''
        self.assertEqual(s, io.getvalue())

    @redirect_io
    @mock.patch('azure.cli.application.Application.register', return_value=None)
    def test_help_full_documentations(self, _):
        app = Application(Configuration([]))
        def test_handler(args):
            pass

        cmd_table = {
            test_handler: {
                'name': 'n1',
                'help_file': '''
                    short-summary: this module does xyz one-line or so
                    long-summary: |
                        this module.... kjsdflkj... klsfkj paragraph1
                        this module.... kjsdflkj... klsfkj paragraph2
                    parameters: 
                      - name: --foobar -fb
                        type: string
                        required: false
                        short-summary: one line partial sentence
                        long-summary: text, markdown, etc.
                        populator-commands: 
                            - az vm list
                            - default
                      - name: --foobar2 -fb2
                        type: string
                        required: true
                        short-summary: one line partial sentence
                        long-summary: paragraph(s)
                    examples:
                      - name: foo example
                        text: example details
                    ''',
                'arguments': [
                    {'name': '--foobar -fb', 'required': False},
                    {'name': '--foobar2 -fb2', 'required': True}
                    ]
                }
            }
        config = Configuration([])
        config.get_command_table = lambda: cmd_table
        app = Application(config)

        with self.assertRaises(SystemExit):
            app.execute('n1 -h'.split())
        s = '''
Command
    n1: this module does xyz one-line or so
        this module.... kjsdflkj... klsfkj paragraph1
        this module.... kjsdflkj... klsfkj paragraph2

Arguments
    --foobar2 -fb2 [Required]: one line partial sentence
        paragraph(s)
    --foobar -fb             : one line partial sentence
        text, markdown, etc.

        Values from: az vm list, default
    --help -h                : show this help message and exit
Examples
    foo example
        example details
'''
        self.assertEqual(s, io.getvalue())

    @redirect_io
    def test_help_mismatched_required_params(self):
        app = Application(Configuration([]))
        def test_handler(args):
            pass

        cmd_table = {
            test_handler: {
                'name': 'n1',
                'help_file': '''
                    parameters: 
                      - name: --foobar -fb
                        type: string
                        required: false
                        short-summary: one line partial sentence
                        long-summary: text, markdown, etc.
                        populator-commands: 
                            - az vm list
                            - default
                    ''',
                'arguments': [
                    {'name': '--foobar -fb', 'required': True}
                    ]
                }
            }
        config = Configuration([])
        config.get_command_table = lambda: cmd_table
        app = Application(config)

        self.assertRaisesRegexp(HelpAuthoringException,
                               '.*mismatched required True vs\. False, --foobar -fb.*',
                                lambda: app.execute('n1 -h'.split()))

    @redirect_io
    def test_help_extra_help_params(self):
        app = Application(Configuration([]))
        def test_handler(args):
            pass

        cmd_table = {
            test_handler: {
                'name': 'n1',
                'help_file': '''
                    parameters: 
                      - name: --foobar -fb
                        type: string
                        required: false
                        short-summary: one line partial sentence
                        long-summary: text, markdown, etc.
                        populator-commands: 
                            - az vm list
                            - default
                    ''',
                'arguments': [
                    {'name': '--foobar2 -fb2', 'required': True}
                    ]
                }
            }
        config = Configuration([])
        config.get_command_table = lambda: cmd_table
        app = Application(config)

        self.assertRaisesRegexp(HelpAuthoringException,
                               '.*Extra help param --foobar -fb.*',
                                lambda: app.execute('n1 -h'.split()))

# Will uncomment when partial params don't bypass help (help behaviors implementation) task #115631559
#    @redirect_io
#    def test_help_with_param_specified(self):
#        app = Application(Configuration([]))
#        def test_handler(args):
#            pass

#        cmd_table = {
#            test_handler: {
#                'name': 'n1',
#                'arguments': [
#                    {'name': '--arg -a', 'required': False},
#                    {'name': '-b', 'required': False}
#                    ]
#                }
#            }
#        config = Configuration([])
        #config.get_command_table = lambda: cmd_table
        #app = Application(config)

#        with self.assertRaises(SystemExit):
#            cmd_result = app.execute('n1 --arg -h'.split())

#        s = '''
#Command
#    n1

#Arguments
#    --arg -a

#    -b

#'''

#        self.assertEqual(s, io.getvalue())

    @redirect_io
    def test_help_group_children(self):
        app = Application(Configuration([]))
        def test_handler(args):
            pass
        def test_handler2(args):
            pass

        cmd_table = {
            test_handler: {
                'name': 'group1 group3 n1',
                'arguments': [
                    {'name': '--foobar -fb', 'required': False},
                    {'name': '--foobar2 -fb2', 'required': True}
                    ]
                },
            test_handler2: {
                'name': 'group1 group2 n1',
                'arguments': [
                    {'name': '--foobar -fb', 'required': False},
                    {'name': '--foobar2 -fb2', 'required': True}
                    ]
                }
            }
        config = Configuration([])
        config.get_command_table = lambda: cmd_table
        app = Application(config)

        with self.assertRaises(SystemExit):
            app.execute('group1 -h'.split())
        s = '\nGroup\n    group1\n\nSub-Commands\n    group2\n    group3\n\n'
        self.assertEqual(s, io.getvalue())

    # Will uncomment when all errors are shown at once (help behaviors implementation) task #115631559
    #@redirect_io
    #def test_help_extra_missing_params(self):
    #    app = Application(Configuration([]))
    #    def test_handler(args):
    #        pass

    #    cmd_table = {
    #        test_handler: {
    #            'name': 'n1',
    #            'arguments': [
    #                {'name': '--foobar -fb', 'required': False},
    #                {'name': '--foobar2 -fb2', 'required': True}
    #                ]
    #            }
    #        }
    #    config = Configuration([])
        #config.get_command_table = lambda: cmd_table
        #app = Application(config)

    #    with self.assertRaises(SystemExit):
    #        app.execute('n1 -fb a --foobar3 bad'.split())

    #    with open(r'C:\temp\value.txt', 'w') as f:
    #        f.write(io.getvalue())

    #    self.assertTrue('required' in io.getvalue()
    #                    and '--foobar/-fb' not in io.getvalue()
    #                    and '--foobar2/-fb' in io.getvalue()
    #                    and 'unrecognized arguments: --foobar3' in io.getvalue())

    @redirect_io
    def test_help_group_help(self):
        app = Application(Configuration([]))
        def test_handler(args):
            pass

        cmd_table = {
            test_handler: {
                'name': 'test_group1 test_group2 n1',
                'help_file': '''
                    short-summary: this module does xyz one-line or so
                    long-summary: |
                        this module.... kjsdflkj... klsfkj paragraph1
                        this module.... kjsdflkj... klsfkj paragraph2
                    parameters: 
                      - name: --foobar -fb
                        type: string
                        required: false
                        short-summary: one line partial sentence
                        long-summary: text, markdown, etc.
                        populator-commands: 
                            - az vm list
                            - default
                      - name: --foobar2 -fb2
                        type: string
                        required: true
                        short-summary: one line partial sentence
                        long-summary: paragraph(s)
                    examples:
                      - name: foo example
                        text: example details
                    ''',
                'arguments': {}
                }
            }
        config = Configuration([])
        config.get_command_table = lambda: cmd_table
        app = Application(config)

        with self.assertRaises(SystemExit):
            app.execute('test_group1 test_group2 --help'.split())
        s = '''
Group
    test_group1 test_group2: this module does xyz one-line or so
        this module.... kjsdflkj... klsfkj paragraph1
        this module.... kjsdflkj... klsfkj paragraph2

Sub-Commands
    n1: this module does xyz one-line or so

Examples
    foo example
        example details
'''
        self.assertEqual(s, io.getvalue())


if __name__ == '__main__':
    unittest.main()<|MERGE_RESOLUTION|>--- conflicted
+++ resolved
@@ -1,154 +1,3 @@
-<<<<<<< HEAD
-if False:
-    import unittest
-    from six import StringIO
-
-    from azure.cli.parser import ArgumentParser, IncorrectUsageError
-    from azure.cli.commands import command, description, option
-    import azure.cli._help_files
-    import logging
-    import mock
-    import azure.cli._util as util
-    from azure.cli._help import HelpAuthoringException
-
-    class Test_argparse(unittest.TestCase):
-        @classmethod
-        def setUpClass(cls):
-            # Ensure initialization has occurred correctly
-            import azure.cli.main
-            logging.basicConfig(level=logging.DEBUG)
-
-        @classmethod
-        def tearDownClass(cls):
-            logging.shutdown()
-
-        def test_help_param(self):
-            p = ArgumentParser('test')
-            p.add_command(lambda a, b: (a, b),
-                          'n1',
-                          args=[('--arg -a', '', False, None),
-                                ('-b <v>', '', False, None)])
-
-            cmd_result = p.execute('n1 -h'.split())
-            self.assertIsNone(cmd_result.result)
-
-            cmd_result = p.execute('n1 --help'.split())
-            self.assertIsNone(cmd_result.result)
-
-        def test_help_plain_short_description(self):
-            p = ArgumentParser('test')
-            p.add_command(lambda a, b: (a, b),
-                          'n1',
-                          'the description',
-                          args=[('--arg -a', '', False, None), ('-b <v>', '', False, None)])
-
-            io = StringIO()
-            cmd_result = p.execute('n1 -h'.split(), out=io)
-            self.assertIsNone(cmd_result.result)
-            self.assertEqual(True, 'n1: the description' in io.getvalue())
-            io.close()
-
-        def test_help_plain_long_description(self):
-            p = ArgumentParser('test')
-            def fn(a, b):
-                '''
-                long description
-                '''
-            p.add_command(fn,
-                          'n1',
-                          args=[('--arg -a', '', False, None), ('-b <v>', '', False, None)])
-
-            io = StringIO()
-            cmd_result = p.execute('n1 -h'.split(), out=io)
-            self.assertIsNone(cmd_result.result)
-            self.assertEqual(True, io.getvalue().startswith('\nCommand\nn1\n    long description'))
-            io.close()
-
-        def test_help_long_description_and_short_description(self):
-            p = ArgumentParser('test')
-            def fn(a, b):
-                '''
-                long description
-                '''
-            p.add_command(fn,
-                          'n1',
-                          'short description',
-                          args=[('--arg -a', '', False, None), ('-b <v>', '', False, None)])
-
-            io = StringIO()
-            cmd_result = p.execute('n1 -h'.split(), out=io)
-            self.assertIsNone(cmd_result.result)
-            self.assertEqual(True, io.getvalue().startswith('\nCommand\nn1: short description\n    long description'))
-            io.close()
-
-        def test_help_docstring_description_overrides_short_description(self):
-            p = ArgumentParser('test')
-            def fn(a, b):
-                '''
-                short-summary: docstring summary
-                '''
-            p.add_command(fn,
-                          'n1',
-                          'short description',
-                          args=[('--arg -a', '', False, None), ('-b <v>', '', False, None)])
-
-            io = StringIO()
-            cmd_result = p.execute('n1 -h'.split(), out=io)
-            self.assertIsNone(cmd_result.result)
-            self.assertEqual(True, 'n1: docstring summary' in io.getvalue())
-            io.close()
-
-        def test_help_long_description_multi_line(self):
-            p = ArgumentParser('test')
-            def fn(a, b):
-                '''
-                long-summary: |
-                    line1
-                    line2
-                '''
-            p.add_command(fn,
-                          'n1',
-                          args=[('--arg -a', '', False, None), ('-b <v>', '', False, None)])
-
-            io = StringIO()
-            cmd_result = p.execute('n1 -h'.split(), out=io)
-            self.assertIsNone(cmd_result.result)
-            print('VALUE: ' + io.getvalue())
-
-            self.assertEqual(True, io.getvalue().startswith('\nCommand\nn1\n    line1\n    line2'))
-            io.close()
-
-        def test_help_params_documentations(self):
-            p = ArgumentParser('test')
-            def fn(a, b):
-                '''
-                parameters: 
-                  - name: --foobar/-fb
-                    type: string
-                    required: false
-                    short-summary: one line partial sentence
-                    long-summary: text, markdown, etc.
-                    populator-commands: 
-                        - az vm list
-                        - default
-                  - name: --foobar2/-fb2
-                    type: string
-                    required: true
-                    short-summary: one line partial sentence
-                    long-summary: paragraph(s)
-                '''
-            p.add_command(fn,
-                          'n1',
-                          args=[('--foobar -fb <v>', 'the foobar', False, None),
-                                ('--foobar2 -fb2 <v>', 'the foobar2', True, None),
-                                ('--foobar3 -fb3 <v>', 'the foobar3', False, None)])
-
-            io = StringIO()
-            cmd_result = p.execute('n1 -h'.split(), out=io)
-            self.assertIsNone(cmd_result.result)
-            s = '''
-    Command
-=======
 from __future__ import print_function
 import unittest
 import logging
@@ -156,7 +5,6 @@
 import sys
 from six import StringIO
 
-from azure.cli._logging import logger
 from azure.cli.parser import AzCliCommandParser
 from azure.cli.application import Application, Configuration
 from azure.cli.commands import CommandTable
@@ -380,7 +228,6 @@
             app.execute('n1 -h'.split())
         s = '''
 Command
->>>>>>> 193005f4
     n1
 
 Arguments
