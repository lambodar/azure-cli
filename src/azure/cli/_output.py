--- conflicted
+++ resolved
@@ -43,24 +43,24 @@
 
 class OutputProducer(object): #pylint: disable=too-few-public-methods
 
-<<<<<<< HEAD
-    def __init__(self, formatter=format_list, file=sys.stdout): #pylint: disable=redefined-builtin
-=======
     format_dict = {
         'json': format_json,
         'table': format_table,
-        'text': format_text
+        'text': format_text,
+        'list': format_list
     }
 
     def __init__(self, formatter=format_json, file=sys.stdout): #pylint: disable=redefined-builtin
->>>>>>> e574c366
         self.formatter = formatter
         self.file = file
 
     def out(self, obj):
         print(self.formatter(obj), file=self.file)
 
-<<<<<<< HEAD
+    @staticmethod
+    def get_formatter(format_type):
+        return OutputProducer.format_dict.get(format_type, format_list)
+
 class ListOutput(object): #pylint: disable=too-few-public-methods
 
     # Match the capital letters in a camel case string
@@ -134,11 +134,6 @@
         result = io.getvalue()
         io.close()
         return result
-=======
-    @staticmethod
-    def get_formatter(format_type):
-        return OutputProducer.format_dict.get(format_type, format_json)
->>>>>>> e574c366
 
 class TableOutput(object):
     def __init__(self):
