<<<<<<< HEAD
=======
import argparse
import re
from azure.mgmt.compute import ComputeManagementClient, ComputeManagementClientConfiguration
>>>>>>> 6522fc0b
from azure.mgmt.compute.operations import (AvailabilitySetsOperations,
                                           VirtualMachineExtensionImagesOperations,
                                           VirtualMachineExtensionsOperations,
                                           VirtualMachineImagesOperations,
                                           UsageOperations,
                                           VirtualMachineSizesOperations,
                                           VirtualMachinesOperations,
                                           VirtualMachineScaleSetsOperations,
                                           VirtualMachineScaleSetVMsOperations)
from azure.cli.commands._auto_command import build_operation, AutoCommandDefinition
from azure.cli.commands import CommandTable, LongRunningOperation
from azure.cli._locale import L
from azure.cli.command_modules.vm.mgmt.lib import (VMCreationClient as VMClient,
                                                   VMCreationClientConfiguration
                                                   as VMClientConfig)
from azure.cli.command_modules.vm.mgmt.lib.operations import VMOperations
from azure.cli._help_files import helps

from ._params import PARAMETER_ALIASES
from .custom import ConvenienceVmCommands, _compute_client_factory

command_table = CommandTable()

def _patch_aliases(alias_items):
    aliases = PARAMETER_ALIASES.copy()
    aliases.update(alias_items)
    return aliases

# pylint: disable=line-too-long
build_operation("vm availset",
                "availability_sets",
                _compute_client_factory,
                [
                    AutoCommandDefinition(AvailabilitySetsOperations.delete, None),
                    AutoCommandDefinition(AvailabilitySetsOperations.get, 'AvailabilitySet', command_alias='show'),
                    AutoCommandDefinition(AvailabilitySetsOperations.list, '[AvailabilitySet]'),
                    AutoCommandDefinition(AvailabilitySetsOperations.list_available_sizes, '[VirtualMachineSize]', 'list-sizes')
                ],
                command_table,
                _patch_aliases({
                    'availability_set_name': {'name': '--name -n'}
                }))

build_operation("vm machine-extension-image",
                "virtual_machine_extension_images",
                _compute_client_factory,
                [
                    AutoCommandDefinition(VirtualMachineExtensionImagesOperations.get, 'VirtualMachineExtensionImage', command_alias='show'),
                    AutoCommandDefinition(VirtualMachineExtensionImagesOperations.list_types, '[VirtualMachineImageResource]'),
                    AutoCommandDefinition(VirtualMachineExtensionImagesOperations.list_versions, '[VirtualMachineImageResource]'),
                ],
                command_table, PARAMETER_ALIASES)

build_operation("vm extension",
                "virtual_machine_extensions",
                _compute_client_factory,
                [
                    AutoCommandDefinition(VirtualMachineExtensionsOperations.delete, LongRunningOperation(L('Deleting VM extension'), L('VM extension deleted'))),
                    AutoCommandDefinition(VirtualMachineExtensionsOperations.get, 'VirtualMachineExtension', command_alias='show'),
                ],
                command_table,
                _patch_aliases({
                    'vm_extension_name': {'name': '--name -n'}
                }))

build_operation("vm image",
                "virtual_machine_images",
                _compute_client_factory,
                [
                    AutoCommandDefinition(VirtualMachineImagesOperations.get, 'VirtualMachineImage', command_alias='show'),
                    AutoCommandDefinition(VirtualMachineImagesOperations.list_offers, '[VirtualMachineImageResource]'),
                    AutoCommandDefinition(VirtualMachineImagesOperations.list_publishers, '[VirtualMachineImageResource]'),
                    AutoCommandDefinition(VirtualMachineImagesOperations.list_skus, '[VirtualMachineImageResource]'),
                ],
                command_table, PARAMETER_ALIASES)

build_operation("vm usage",
                "usage",
                _compute_client_factory,
                [
                    AutoCommandDefinition(UsageOperations.list, '[Usage]'),
                ],
                command_table, PARAMETER_ALIASES)

build_operation("vm size",
                "virtual_machine_sizes",
                _compute_client_factory,
                [
                    AutoCommandDefinition(VirtualMachineSizesOperations.list, '[VirtualMachineSize]'),
                ],
                command_table, PARAMETER_ALIASES)

build_operation("vm",
                "virtual_machines",
                _compute_client_factory,
                [
                    AutoCommandDefinition(VirtualMachinesOperations.delete, LongRunningOperation(L('Deleting VM'), L('VM Deleted'))),
                    AutoCommandDefinition(VirtualMachinesOperations.deallocate, LongRunningOperation(L('Deallocating VM'), L('VM Deallocated'))),
                    AutoCommandDefinition(VirtualMachinesOperations.generalize, None),
                    AutoCommandDefinition(VirtualMachinesOperations.get, 'VirtualMachine', command_alias='show'),
                    AutoCommandDefinition(VirtualMachinesOperations.list_available_sizes, '[VirtualMachineSize]', 'list-sizes'),
                    AutoCommandDefinition(VirtualMachinesOperations.power_off, LongRunningOperation(L('Powering off VM'), L('VM powered off'))),
                    AutoCommandDefinition(VirtualMachinesOperations.restart, LongRunningOperation(L('Restarting VM'), L('VM Restarted'))),
                    AutoCommandDefinition(VirtualMachinesOperations.start, LongRunningOperation(L('Starting VM'), L('VM Started'))),
                ],
                command_table,
                _patch_aliases({
                    'vm_name': {'name': '--name -n'}
                }))

build_operation("vm scaleset",
                "virtual_machine_scale_sets",
                _compute_client_factory,
                [
                    AutoCommandDefinition(VirtualMachineScaleSetsOperations.deallocate, LongRunningOperation(L('Deallocating VM scale set'), L('VM scale set deallocated'))),
                    AutoCommandDefinition(VirtualMachineScaleSetsOperations.delete, LongRunningOperation(L('Deleting VM scale set'), L('VM scale set deleted'))),
                    AutoCommandDefinition(VirtualMachineScaleSetsOperations.get, 'VirtualMachineScaleSet', command_alias='show'),
                    AutoCommandDefinition(VirtualMachineScaleSetsOperations.delete_instances, LongRunningOperation(L('Deleting VM scale set instances'), L('VM scale set instances deleted'))),
                    AutoCommandDefinition(VirtualMachineScaleSetsOperations.get_instance_view, 'VirtualMachineScaleSetInstanceView'),
                    AutoCommandDefinition(VirtualMachineScaleSetsOperations.list, '[VirtualMachineScaleSet]'),
                    AutoCommandDefinition(VirtualMachineScaleSetsOperations.list_all, '[VirtualMachineScaleSet]'),
                    AutoCommandDefinition(VirtualMachineScaleSetsOperations.list_skus, '[VirtualMachineScaleSet]'),
                    AutoCommandDefinition(VirtualMachineScaleSetsOperations.power_off, LongRunningOperation(L('Powering off VM scale set'), L('VM scale set powered off'))),
                    AutoCommandDefinition(VirtualMachineScaleSetsOperations.restart, LongRunningOperation(L('Restarting VM scale set'), L('VM scale set restarted'))),
                    AutoCommandDefinition(VirtualMachineScaleSetsOperations.start, LongRunningOperation(L('Starting VM scale set'), L('VM scale set started'))),
                    AutoCommandDefinition(VirtualMachineScaleSetsOperations.update_instances, LongRunningOperation(L('Updating VM scale set instances'), L('VM scale set instances updated'))),
                ],
                command_table,
                _patch_aliases({
                    'vm_scale_set_name': {'name': '--name -n'}
                }))

build_operation("vm scaleset-vm",
                "virtual_machine_scale_set_vms",
                _compute_client_factory,
                [
                    AutoCommandDefinition(VirtualMachineScaleSetVMsOperations.deallocate, LongRunningOperation(L('Deallocating VM scale set VMs'), L('VM scale set VMs deallocated'))),
                    AutoCommandDefinition(VirtualMachineScaleSetVMsOperations.delete, LongRunningOperation(L('Deleting VM scale set VMs'), L('VM scale set VMs deleted'))),
                    AutoCommandDefinition(VirtualMachineScaleSetVMsOperations.get, 'VirtualMachineScaleSetVM', command_alias='show'),
                    AutoCommandDefinition(VirtualMachineScaleSetVMsOperations.get_instance_view, 'VirtualMachineScaleSetVMInstanceView'),
                    AutoCommandDefinition(VirtualMachineScaleSetVMsOperations.list, '[VirtualMachineScaleSetVM]'),
                    AutoCommandDefinition(VirtualMachineScaleSetVMsOperations.power_off, LongRunningOperation(L('Powering off VM scale set VMs'), L('VM scale set VMs powered off'))),
                    AutoCommandDefinition(VirtualMachineScaleSetVMsOperations.restart, LongRunningOperation(L('Restarting VM scale set VMs'), L('VM scale set VMs restarted'))),
                    AutoCommandDefinition(VirtualMachineScaleSetVMsOperations.start, LongRunningOperation(L('Starting VM scale set VMs'), L('VM scale set VMs started'))),
                ],
                command_table,
                _patch_aliases({
                    'vm_scale_set_name': {'name': '--name -n'}
                }))

build_operation("vm",
                None,
                ConvenienceVmCommands,
                [
                    AutoCommandDefinition(ConvenienceVmCommands.list_ip_addresses, 'object'),
                ],
                command_table, PARAMETER_ALIASES)

vm_param_aliases = {
    'name': {
        'name': '--name -n'
        },
    'os_disk_uri': {
        'name': '--os-disk-uri',
        'help': argparse.SUPPRESS
        },
    'os_offer': {
        'name': '--os_offer',
        'help': argparse.SUPPRESS
        },
    'os_publisher': {
        'name': '--os-publisher',
        'help': argparse.SUPPRESS
        },
    'os_sku': {
        'name': '--os-sku',
        'help': argparse.SUPPRESS
        },
    'os_type': {
        'name': '--os-type',
        'help': argparse.SUPPRESS
        },
    'os_version': {
        'name': '--os-version',
        'help': argparse.SUPPRESS
        },
    }

class VMImageFieldAction(argparse.Action): #pylint: disable=too-few-public-methods
    def __call__(self, parser, namespace, values, option_string=None):
        image = values
        match = re.match('([^:]*):([^:]*):([^:]*):([^:]*)', image)

        if image.lower().endswith('.vhd'):
            namespace.os_disk_uri = image
        elif match:
            namespace.os_type = 'Custom'
            namespace.os_publisher = match.group(1)
            namespace.os_offer = match.group(2)
            namespace.os_sku = match.group(3)
            namespace.os_version = match.group(4)
        else:
            namespace.os_type = image

extra_parameters = [
    {
        'name': '--image',
        'help': 'The OS image.  Supported values: Common OS (e.g. Win2012R2Datacenter), URN (e.g. "publisher:offer:sku:version"), or existing VHD URI.',
        'action': VMImageFieldAction
        }
    ]

helps['vm create'] = """
            type: command
            short-summary: Create an Azure Virtual Machine
            long-summary: See https://azure.microsoft.com/en-us/documentation/articles/virtual-machines-linux-quick-create-cli/ for an end-to-end tutorial
            parameters: 
                - name: --image
                  type: string
                  required: false
                  short-summary: OS image
                  long-summary: |
                    Common OS types: CentOS, CoreOS, Debian, openSUSE, RHEL, SLES, UbuntuLTS,
                    Win2012R2Datacenter, Win2012Datacenter, Win2008R2SP1
                    Example URN: canonical:Ubuntu_Snappy_Core:15.04:2016.0318.1949
                    Example URI: http://<storageAccount>.blob.core.windows.net/vhds/osdiskimage.vhd
                  populator-commands: 
                    - az vm image list
                    - az vm image show
            examples:
                - name: Create a simple Windows Server VM with private IP address
                  text: >
                    az vm create --image Win2012R2Datacenter --admin-username myadmin --admin-password Admin_001 
                    -l "West US" -g myvms --name myvm001
                - name: Create a Linux VM with SSH key authentication, add a public DNS entry and add to an existing Virtual Network and Availability Set.
                  text: >
                    az vm create --image canonical:Ubuntu_Snappy_Core:15.04:2016.0318.1949
                    --admin-username myadmin --admin-password Admin_001 --authentication-type sshkey
                    --virtual-network-type existing --virtual-network-name myvnet --subnet-name default
                    --availability-set-type existing --availability-set-id myavailset
                    --public-ip-address-type new --dns-name-for-public-ip myGloballyUniqueVmDnsName
                    -l "West US" -g myvms --name myvm18o --ssh-key-value "<ssh-rsa-key>"
            """

build_operation('vm',
                'vm',
                lambda _: get_mgmt_service_client(VMClient, VMClientConfig),
                [
                    AutoCommandDefinition(VMOperations.create_or_update,
                                          LongRunningOperation(L('Creating virtual machine'), L('Virtual machine created')),
                                          'create')
                ],
                command_table,
                vm_param_aliases,
                extra_parameters)

build_operation("vm image",
                None,
                ConvenienceVmCommands,
                [
                    AutoCommandDefinition(ConvenienceVmCommands.list_vm_images, 'object', 'list')
                ],
                command_table,
                _patch_aliases({
                    #get rid of the alias with work on https://www.pivotaltracker.com/projects/1535539/stories/118884633
                    'image_location' : {'name': '--location -l', 'help': 'Image location'}
                    }))
<|MERGE_RESOLUTION|>--- conflicted
+++ resolved
@@ -1,9 +1,6 @@
-<<<<<<< HEAD
-=======
 import argparse
 import re
 from azure.mgmt.compute import ComputeManagementClient, ComputeManagementClientConfiguration
->>>>>>> 6522fc0b
 from azure.mgmt.compute.operations import (AvailabilitySetsOperations,
                                            VirtualMachineExtensionImagesOperations,
                                            VirtualMachineExtensionsOperations,
