sudo: false
language: python
python:
  - "2.7"
  - "3.5"
  - "3.5-dev" # 3.5 development branch
install:
  - pip install -r requirements.txt
  - pip install -e . # Install the CLI as a package
  - python scripts/command_modules/install.py # Install the command modules as packages
script: 
  - export PYTHONPATH=$PATHONPATH:./src
<<<<<<< HEAD
  - python -m azure.cli
  - pylint -r n src/azure
  - python scripts/command_modules/pylint.py
  - python -m unittest discover -s src/azure/cli/tests --buffer
  - python scripts/command_modules/test.py
=======
  - python -m azure.cli -h
  - pylint src/azure
  - python -m unittest discover -s src/azure/cli/tests --buffer
>>>>>>> 9c5ba5f2
<|MERGE_RESOLUTION|>--- conflicted
+++ resolved
@@ -10,14 +10,8 @@
   - python scripts/command_modules/install.py # Install the command modules as packages
 script: 
   - export PYTHONPATH=$PATHONPATH:./src
-<<<<<<< HEAD
-  - python -m azure.cli
+  - python -m azure.cli -h
   - pylint -r n src/azure
   - python scripts/command_modules/pylint.py
   - python -m unittest discover -s src/azure/cli/tests --buffer
-  - python scripts/command_modules/test.py
-=======
-  - python -m azure.cli -h
-  - pylint src/azure
-  - python -m unittest discover -s src/azure/cli/tests --buffer
->>>>>>> 9c5ba5f2
+  - python scripts/command_modules/test.py