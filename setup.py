--- conflicted
+++ resolved
@@ -56,20 +56,12 @@
 ]
 
 DEPENDENCIES = [
-    'adal==0.2.0', #from internal index server.
     'applicationinsights',
-<<<<<<< HEAD
+    'jmespath',
     'msrest',
-    'six',
-    'jmespath',
     'pip',
     'pyyaml',
-=======
-    'azure==2.0.0rc1',
-    'jmespath',
-    'pyyaml',
     'six',
->>>>>>> 3141aa7a
 ]
 
 with open('README.rst', 'r', encoding='utf-8') as f:
